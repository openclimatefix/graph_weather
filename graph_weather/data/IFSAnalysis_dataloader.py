--- conflicted
+++ resolved
@@ -25,31 +25,15 @@
 class IFSAnalisysDataset(Dataset):
     def __init__(self, filepath: str, features: list, start_year: int = 2016, end_year: int = 2022):
         super().__init__()
-<<<<<<< HEAD
-        assert start_year <= end_year, f"start_year ({start_year}) cannot be greater than end_year ({end_year})."
-        assert start_year >= 2016 and start_year <= 2022, "Time data range from 2016 to 2022"
-        assert end_year >= 2016 and end_year <= 2022, "Time data range from 2016 to 2022"
-        self.data = xr.open_zarr(filepath)
-        self.data = self.data.sel(time=slice(str(start_year), str(end_year)))  # Filter data by start and end years
+        self.data = xr.open_zarr('gs://weatherbench2/datasets/hres_t0/2016-2022-6h-64x32_equiangular_conservative.zarr')
+        self.data = self.data.sel(time=slice(f"{start_year}-01-01", f"{end_year}-12-31"))  # Filter data by start and end years
 
-        self.NWP_features = features
-=======
-        self.data = xr.open_zarr(
-            "gs://weatherbench2/datasets/hres_t0/2016-2022-6h-64x32_equiangular_conservative.zarr"
-        )
-        self.data = self.data.sel(
-            time=slice(f"{start_year}-01-01", f"{end_year}-12-31")
-        )  # Filter data by start and end years
-
-        self.NWP_features = [
-            "geopotential",
-            "specific_humidity",
-            "temperature",
-            "u_component_of_wind",
-            "v_component_of_wind",
-            "vertical_velocity",
-        ]
->>>>>>> 8c2ae8be
+        self.NWP_features = [   "geopotential",
+                                "specific_humidity",
+                                "temperature",
+                                "u_component_of_wind",
+                                "v_component_of_wind",
+                                "vertical_velocity" ]
 
     def __len__(self):
         return len(self.data["time"])
