--- conflicted
+++ resolved
@@ -230,13 +230,6 @@
     def forward(self, x):
         device = x.device
         dtype = x.dtype
-<<<<<<< HEAD
-=======
-
-    def forward(self, x):
-        device = x.device
-        dtype = x.dtype
->>>>>>> b15110f1
 
         x = self.to_patch_embedding(x)
         x += self.pos_embedding.to(device, dtype=dtype)
