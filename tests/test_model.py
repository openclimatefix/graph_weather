--- conflicted
+++ resolved
@@ -10,10 +10,7 @@
     Encoder,
     Processor,
     MetaModel,
-<<<<<<< HEAD
     ImageMetaModel
-=======
->>>>>>> b0bab00a
 )
 from graph_weather.models.losses import NormalizedMSELoss
 from graph_weather.models.gencast.utils.noise import (
@@ -239,7 +236,6 @@
 
     assert not torch.isnan(loss)
     # Since feature_variance = out**2 and target = 0, we expect loss = weights
-<<<<<<< HEAD
     assert torch.isclose(
         loss, criterion.weights.expand_as(out.mean(-1)).mean())
 
@@ -275,31 +271,8 @@
                       image_size=image_size, patch_size=patch_size,
                       depth=1, heads=1, mlp_dim=7, channels=channels)
     features = torch.randn((batch, len(lat_lons), channels))
-=======
-    assert torch.isclose(loss, criterion.weights.expand_as(out.mean(-1)).mean())
-
-
-def test_gencast_noise():
-    num_lat = 32
-    num_samples = 5
-    target_residuals = np.zeros((2 * num_lat, num_lat, num_samples))
-    noise_level = sample_noise_level()
-    noise = generate_isotropic_noise(num_lat=num_lat, num_samples=target_residuals.shape[-1])
-    corrupted_residuals = target_residuals + noise_level * noise
-    assert corrupted_residuals.shape == target_residuals.shape
-    assert not np.isnan(corrupted_residuals).any()
-
-
-def test_meta_model():
-    model = MetaModel(image_size=100, patch_size=10, depth=1, heads=1, mlp_dim=7, channels=3)
-    features = torch.randn((1, 3, 100, 100))
->>>>>>> b0bab00a
-
-    out = model(features)
-    assert not torch.isnan(out).any()
-    assert not torch.isnan(out).any()
-<<<<<<< HEAD
-    assert out.size() == (batch, len(lat_lons),  channels)
-=======
-    assert out.size() == (1, 3, 100, 100)
->>>>>>> b0bab00a
+
+    out = model(features)
+    assert not torch.isnan(out).any()
+    assert not torch.isnan(out).any()
+    assert out.size() == (batch, len(lat_lons),  channels)