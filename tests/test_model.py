--- conflicted
+++ resolved
@@ -11,12 +11,8 @@
     Processor,
     ImageMetaModel,
     MetaModel,
-<<<<<<< HEAD
     WrapperImageModel,
     WrapperMetaModel
-=======
-    ImageMetaModel,
->>>>>>> a3c24c3a
 )
 from graph_weather.models.losses import NormalizedMSELoss
 
@@ -260,7 +256,6 @@
         dim_head=64
     )
 
-<<<<<<< HEAD
     out = model(image)
     assert not torch.isnan(out).any()
     assert not torch.isnan(out).any()
@@ -343,95 +338,4 @@
 
     assert not torch.isnan(out).any()
     assert not torch.isnan(out).any()
-    assert out.size() == big_features.size()
-=======
-def test_image_meta_model():
-    batch = 2
-    channels = 3
-    size = 4
-    patch_size = 2
-    image = torch.randn((batch, channels, size, size))
-    model = ImageMetaModel(
-        image_size=size, patch_size=patch_size, channels=channels, depth=1, heads=1, mlp_dim=7
-    )
-
-    out = model(image)
-    assert not torch.isnan(out).any()
-    assert not torch.isnan(out).any()
-    assert out.size() == (batch, channels, size, size)
-
-
-def test_meta_model():
-    lat_lons = []
-    for lat in range(-90, 90, 5):
-        for lon in range(0, 360, 5):
-            lat_lons.append((lat, lon))
-
-    batch = 2
-    channels = 3
-    image_size = 20
-    patch_size = 4
-    model = MetaModel(
-        lat_lons,
-        image_size=image_size,
-        patch_size=patch_size,
-        depth=1,
-        heads=1,
-        mlp_dim=7,
-        channels=channels,
-    )
-    features = torch.randn((batch, len(lat_lons), channels))
-
-    out = model(features)
-    assert not torch.isnan(out).any()
-    assert not torch.isnan(out).any()
-    assert out.size() == (batch, len(lat_lons), channels)
-
-
-def test_gencast_noise():
-    num_lat = 32
-    num_samples = 5
-    target_residuals = np.zeros((2 * num_lat, num_lat, num_samples))
-    noise_level = sample_noise_level()
-    noise = generate_isotropic_noise(num_lat=num_lat, num_samples=target_residuals.shape[-1])
-    corrupted_residuals = target_residuals + noise_level * noise
-    assert corrupted_residuals.shape == target_residuals.shape
-    assert not np.isnan(corrupted_residuals).any()
-
-
-def test_gencast_graph():
-    grid_lat = np.arange(-90, 90, 1)
-    grid_lon = np.arange(0, 360, 1)
-    graphs = GraphBuilder(grid_lon=grid_lon, grid_lat=grid_lat, splits=0, num_hops=1)
-
-    assert graphs.mesh_graph.x.shape[0] == 12
-    assert graphs.g2m_graph["grid_nodes"].x.shape[0] == 360 * 180
-    assert graphs.m2g_graph["mesh_nodes"].x.shape[0] == 12
-    assert not torch.isnan(graphs.mesh_graph.edge_attr).any()
-    assert graphs.khop_mesh_graph.x.shape[0] == 12
-    assert graphs.khop_mesh_graph.edge_attr.shape[0] == 12 * 10
-
-
-def test_gencast_loss():
-    grid_lat = torch.arange(-90, 90, 1)
-    grid_lon = torch.arange(0, 360, 1)
-    pressure_levels = torch.tensor(
-        [50.0, 100.0, 150.0, 200.0, 250, 300, 400, 500, 600, 700, 850, 925, 1000.0]
-    )
-    single_features_weights = torch.tensor([1, 0.1, 0.1, 0.1, 0.1])
-    num_atmospheric_features = 6
-    batch_size = 3
-    features_dim = len(pressure_levels) * num_atmospheric_features + len(single_features_weights)
-
-    loss = WeightedMSELoss(
-        grid_lat=grid_lat,
-        pressure_levels=pressure_levels,
-        num_atmospheric_features=num_atmospheric_features,
-        single_features_weights=single_features_weights,
-    )
-
-    preds = torch.rand((batch_size, len(grid_lon), len(grid_lat), features_dim))
-    noise_levels = torch.rand((batch_size, 1))
-    targets = torch.rand((batch_size, len(grid_lon), len(grid_lat), features_dim))
-    assert loss.forward(preds, targets, noise_levels) is not None
->>>>>>> a3c24c3a
+    assert out.size() == big_features.size()